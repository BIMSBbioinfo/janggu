"""Bioseq dataset"""

import warnings

import Bio
from itertools import product
import numpy as np
from HTSeq import GenomicInterval

from janggu.data.data import Dataset
from janggu.data.genomic_indexer import GenomicIndexer
from janggu.data.genomicarray import create_genomic_array
from janggu.data.genomicarray import create_sha256_cache
from janggu.utils import _complement_index
from janggu.utils import _iv_to_str
from janggu.utils import _str_to_iv
from janggu.utils import as_onehot
from janggu.utils import seq2ind
from janggu.utils import sequence_padding
from janggu.utils import sequences_from_fasta
<<<<<<< HEAD
from janggu.version import version
=======
from janggu.utils import NOLETTER
>>>>>>> f543ca1f


class SeqLoader:
    """SeqLoader class.

    This class loads a GenomicArray with sequences obtained
    from FASTA files.

    Parameters
    -----------
    seqs : list(Bio.SeqRecord)
        List of sequences contained in Biopython SeqRecords.
    order : int
        Order of the one-hot representation.
    """
    def __init__(self, seqs, order):
        self.seqs = seqs
        self.order = order

    def __call__(self, garray):
        seqs = self.seqs
        order = self.order
        dtype = garray.typecode

        print('Convert sequences to index array')
        for seq in seqs:
            if garray._full_genome_stored:
                interval = GenomicInterval(seq.id, 0,
                                           len(seq) - order + 1, '.')
            else:
                interval = GenomicInterval(*_str_to_iv(seq.id,
                                                       template_extension=0))

            indarray = np.asarray(seq2ind(seq), dtype=dtype)

            if order > 1:
                # for higher order motifs, this part is used
                filter_ = np.asarray([pow(len(seq.seq.alphabet.letters),
                                          i) for i in range(order)])
                indarray = np.convolve(indarray, filter_, mode='valid')

            garray[interval, 0] = indarray.reshape(-1, 1)

class Bioseq(Dataset):
    """Bioseq class.

    This class maintains a set of biological sequences,
    e.g. nucleotide or amino acid sequences,
    and determines its one-hot encoding.

    Parameters
    -----------
    name : str
        Name of the dataset
    garray : :class:`GenomicArray`
        A genomic array that holds the sequence data.
    gindexer : :class:`GenomicIndexer` or None
        A genomic index mapper that translates an integer index to a
        genomic coordinate. Can be None, if the Dataset is only loaded.
    alphabet : str
        String of sequence alphabet. For example, 'ACGT'.
    """

    _order = None
    _alphabet = None
    _alphabetsize = None
    _flank = None
    _gindexer = None

    def __init__(self, name, garray, gindexer, alphabet, channel_last):

        self.garray = garray
        self.gindexer = gindexer
        self._alphabet = alphabet
        self.conditions = [''.join(item) for item in product(sorted(self._alphabet), repeat=self.garray.order)]
        self._alphabetsize = len(self._alphabet)
        self._rcindex = [_complement_index(idx, garray.order)
                         for idx in range(pow(self._alphabetsize, garray.order))]
        self._channel_last = channel_last

        Dataset.__init__(self, '{}'.format(name))

    @staticmethod
    def _make_genomic_array(name, seqs, order, storage,
                            cache=None, datatags=None,
                            overwrite=False, store_whole_genome=True):

        if overwrite:
            warnings.warn('overwrite=True is without effect '
                          'due to revised caching functionality.'
                          'The argument will be removed in the future.',
                          FutureWarning)
        if datatags is not None:
            warnings.warn('datatags is without effect '
                          'due to revised caching functionality.'
                          'The argument will be removed in the future.',
                          FutureWarning)

        """Create a genomic array or reload an existing one."""

        # always use int 16 to store bioseq indices
        # do not use int8 at the moment, because 'N' is encoded
        # as -1024, which causes an underflow with int8.
        dtype = 'int16'

        # Extract chromosome lengths
        chromlens = {}

        for seq in seqs:
            chromlens[seq.id] = len(seq) - order + 1

        seqloader = SeqLoader(seqs, order)

        # At the moment, we treat the information contained
        # in each bw-file as unstranded
        datatags = [name]

        if cache:
            files = seqs
            parameters = [chromlens,
                          storage, dtype,
                          store_whole_genome, version]
            cache_hash = create_sha256_cache(files, parameters)
        else:
            cache_hash = None

        garray = create_genomic_array(chromlens, stranded=False,
                                      storage=storage,
                                      datatags=datatags,
                                      cache=cache_hash,
                                      store_whole_genome=store_whole_genome,
                                      order=order,
                                      conditions=['idx'],
                                      overwrite=overwrite,
                                      padding_value=NOLETTER,
                                      typecode=dtype,
                                      loader=seqloader)

        return garray

    @classmethod
    def create_from_refgenome(cls, name, refgenome, roi=None,
                              binsize=None,
                              stepsize=None,
                              flank=0, order=1,
                              storage='ndarray',
                              datatags=None,
                              cache=False,
                              overwrite=False,
                              channel_last=True,
                              store_whole_genome=False):
        """Create a Bioseq class from a reference genome.

        This constructor loads nucleotide sequences from a reference genome.
        If regions of interest (ROI) is supplied, only the respective sequences
        are loaded, otherwise the entire genome is fetched.

        Parameters
        -----------
        name : str
            Name of the dataset
        refgenome : str
            Fasta file.
        roi : str or None
            Bed-file defining the region of interest.
            If set to None, the sequence will be
            fetched from the entire genome and a
            genomic indexer must be attached later.
            Otherwise, the coverage is only determined
            for the region of interest.
        binsize : int or None
            Binsize in basepairs. For binsize=None,
            the binsize will be determined from the bed-file directly
            which requires that all intervals in the bed-file are of equal
            length. Otherwise, the intervals in the bed-file will be
            split to subintervals of length binsize in conjunction with
            stepsize. Default: None.
        stepsize : int or None
            stepsize in basepairs for traversing the genome.
            If stepsize is None, it will be set equal to binsize.
            Default: None.
        flank : int
            Flanking region in basepairs to be extended up and downstream of each interval.
            Default: 0.
        order : int
            Order for the one-hot representation. Default: 1.
        storage : str
            Storage mode for storing the sequence may be 'ndarray', 'hdf5' or
            'sparse'. Default: 'hdf5'.
        datatags : list(str) or None
            List of datatags. Together with the dataset name,
            the datatags are used to construct a cache file.
            If :code:`cache=False`, this option does not have an effect.
            Default: None.
        cache : boolean
            Indicates whether to cache the dataset. Default: False.
        overwrite : boolean
            Overwrite the cachefiles. Default: False.
        store_whole_genome : boolean
            Indicates whether the whole genome or only ROI
            should be loaded. If False, a bed-file with regions of interest
            must be specified. Default: False.
        """
        # fill up int8 rep of DNA
        # load bioseq, region index, and within region index


        if roi is not None:
            gindexer = GenomicIndexer.create_from_file(roi, binsize,
                                                       stepsize, flank)
        else:
            gindexer = None

        if not store_whole_genome and gindexer is None:
            raise ValueError('Either roi must be supplied or store_whole_genome must be True')

        if isinstance(refgenome, str):
            seqs = sequences_from_fasta(refgenome, 'dna')
        else:
            # This is already a list of SeqRecords
            seqs = refgenome

        if not store_whole_genome and gindexer is not None:
            # the genome is loaded with a bed file,
            # only the specific subset is loaded
            # to keep the memory overhead low.
            # Otherwise the entire reference genome is loaded.
            rgen = {seq.id: seq for seq in seqs}
            subseqs = []
            for giv in gindexer:
                subseq = rgen[giv.chrom][max(giv.start, 0):min(giv.end, len(rgen[giv.chrom]))]
                if giv.start < 0:
                    subseq = 'N' * (-giv.start) + subseq
                if len(subseq) < giv.length:
                    subseq = subseq + 'N' * (giv.length - len(subseq))
                subseq.id = _iv_to_str(giv.chrom, giv.start, giv.end - order + 1)
                subseq.name = subseq.id
                subseq.description = subseq.id
                subseqs.append(subseq)
            seqs = subseqs

        garray = cls._make_genomic_array(name, seqs, order, storage,
                                         datatags=datatags,
                                         cache=cache,
                                         overwrite=overwrite,
                                         store_whole_genome=store_whole_genome)

        return cls(name, garray, gindexer,
                   alphabet=seqs[0].seq.alphabet.letters,
                   channel_last=channel_last)

    @classmethod
    def create_from_seq(cls, name,  # pylint: disable=too-many-locals
                        fastafile,
                        storage='ndarray',
                        seqtype='dna',
                        order=1,
                        fixedlen=None,
                        datatags=None,
                        cache=False,
                        channel_last=True,
                        overwrite=False):
        """Create a Bioseq class from a biological sequences.

        This constructor loads a set of nucleotide or amino acid sequences.
        By default, the sequence are assumed to be of equal length.
        Alternatively, sequences can be truncated and padded to a fixed length.


        Parameters
        -----------
        name : str
            Name of the dataset
        fastafile : str or list(str) or list(Bio.SeqRecord)
            Fasta file or list of fasta files from which the sequences
            are loaded or a list of Bio.SeqRecord.SeqRecord.
        seqtype : str
            Indicates whether a nucleotide or peptide sequence is loaded
            using 'dna' or 'protein' respectively. Default: 'dna'.
        order : int
            Order for the one-hot representation. Default: 1.
        fixedlen : int or None
            Forces the sequences to be of equal length by truncation or
            zero-padding. If set to None, it will be assumed that the sequences
            are already of equal length. An exception is raised if this is
            not the case. Default: None.
        storage : str
            Storage mode for storing the sequence may be 'ndarray', 'hdf5' or
            'sparse'. Default: 'ndarray'.
        datatags : list(str) or None
            List of datatags. Together with the dataset name,
            the datatags are used to construct a cache file.
            If :code:`cache=False`, this option does not have an effect.
            Default: None.
        cache : boolean
            Indicates whether to cache the dataset. Default: False.
        overwrite : boolean
            Overwrite the cachefiles. Default: False.
        """
        seqs = []
        if isinstance(fastafile, str):
            fastafile = [fastafile]

        if not isinstance(fastafile[0], Bio.SeqRecord.SeqRecord):
            for fasta in fastafile:
                # += is necessary since sequences_from_fasta
                # returns a list
                seqs += sequences_from_fasta(fasta, seqtype)
        else:
            # This is already a list of SeqRecords
            seqs = fastafile

        if fixedlen is not None:
            seqs = sequence_padding(seqs, fixedlen)

        # Check if sequences are equally long
        lens = [len(seq) for seq in seqs]
        assert lens == [len(seqs[0])] * len(seqs), "Input sequences must " + \
            "be of equal length."

        # Chromnames are required to be Unique
        chroms = [seq.id for seq in seqs]
        assert len(set(chroms)) == len(seqs), "Sequence IDs must be unique."
        # now mimic a dataframe representing a bed file

        garray = cls._make_genomic_array(name, seqs, order, storage,
                                         cache=cache, datatags=datatags,
                                         overwrite=overwrite,
                                         store_whole_genome=True)

        reglen = lens[0]
        flank = 0
        stepsize = 1

        # this is a special case. Here a GenomicIndexer will be created
        # with pseudo genomic coordinates
        gindexer = GenomicIndexer(reglen, stepsize, flank)
        gindexer.chrs = chroms
        gindexer.starts = [0]*len(lens)
        gindexer.strand = ['.']*len(lens)
        gindexer.ends = [reglen + 2*flank]*len(lens)

        return cls(name, garray, gindexer,
                   alphabet=seqs[0].seq.alphabet.letters,
                   channel_last=channel_last)

    def __repr__(self):  # pragma: no cover
        return 'Bioseq("{}")'.format(self.name,)

    @property
    def gindexer(self):
        """GenomicIndexer property."""
        if self._gindexer is None:
            raise ValueError('GenomicIndexer has not been set yet. '
                             'Please specify an indexer.')
        return self._gindexer

    @gindexer.setter
    def gindexer(self, gindexer):
        if gindexer is None:
            self._gindexer = None
            return

        self._gindexer = gindexer

    def iseq4idx(self, idxs):
        """Extracts the Bioseq sequence for set of indices.

        This method gets as input a list of indices (e.g.
        corresponding to genomic ranges for a given batch) and returns
        the respective sequences as an index array.

        Parameters
        ----------
        idxs : list(int)
            List of region indexes

        Returns
        -------
        numpy.array
            Nucleotide sequences associated with the region indices
            with shape `(len(idxs), sequence_length + 2*flank - order + 1)`
        """

        # for each index read use the adaptor indices to retrieve the seq.
        iseq = np.zeros((len(idxs), self.gindexer.binsize +
                         2*self.gindexer.flank - self.garray.order + 1),
                        dtype="int16")

        for i, idx in enumerate(idxs):
            interval = self.gindexer[idx]

            dat = self._getsingleitem(interval)

            iseq[i, :len(dat)] = dat

        return iseq

    def _getsingleitem(self, interval):
        interval.end += - self.garray.order + 1

        # Computing the forward or reverse complement of the
        # sequence, depending on the strand flag.
        if interval.strand in ['.', '+']:
            return np.asarray(self.garray[interval][:, 0, 0])

        return np.asarray([self._rcindex[val] if val >=0 else val for val
                           in self.garray[interval][:, 0, 0]])[::-1]


    def __getitem__(self, idxs):
        if isinstance(idxs, tuple):
            if len(idxs) == 3 or len(idxs) == 4:
                # interpret idxs as genomic interval
                idxs = GenomicInterval(*idxs)
            else:
                raise ValueError('idxs cannot be interpreted as genomic interval.'
                                 ' use (chr, start, end) or (chr, start, end, strand)')

        if isinstance(idxs, int):
            idxs = [idxs]
        elif isinstance(idxs, slice):
            idxs = range(idxs.start if idxs.start else 0,
                         idxs.stop if idxs.stop else len(self),
                         idxs.step if idxs.step else 1)
        elif isinstance(idxs, GenomicInterval):
            if not self.garray._full_genome_stored:
                raise ValueError('Indexing with GenomicInterval only possible '
                                 'when the whole genome (or chromosome) was loaded')

            data = np.zeros((1, idxs.length  - self.garray.order + 1))
            data[0] = self._getsingleitem(idxs)
            # accept a genomic interval directly
            data = as_onehot(data,
                             self.garray.order,
                             self._alphabetsize)

            if not self._channel_last:
                data = np.transpose(data, (0, 3, 1, 2))
            return data

        try:
            iter(idxs)
        except TypeError:
            raise IndexError('Bioseq.__getitem__: '
                             + 'index must be iterable')

        data = as_onehot(self.iseq4idx(idxs), self.garray.order,
                         self._alphabetsize)

        if not self._channel_last:
            data = np.transpose(data, (0, 3, 1, 2))

        return data

    def __len__(self):
        return len(self.gindexer)

    @property
    def shape(self):
        """Shape of the dataset"""
        if self._channel_last:
            return (len(self), self.gindexer.binsize +
                    2*self.gindexer.flank - self.garray.order + 1, 1,
                    pow(self._alphabetsize, self.garray.order))

        return (len(self),
                pow(self._alphabetsize, self.garray.order),
                self.gindexer.binsize +
                2*self.gindexer.flank - self.garray.order + 1, 1)

    @property
    def ndim(self):
        """ndim"""
        return len(self.shape)<|MERGE_RESOLUTION|>--- conflicted
+++ resolved
@@ -18,11 +18,8 @@
 from janggu.utils import seq2ind
 from janggu.utils import sequence_padding
 from janggu.utils import sequences_from_fasta
-<<<<<<< HEAD
 from janggu.version import version
-=======
 from janggu.utils import NOLETTER
->>>>>>> f543ca1f
 
 
 class SeqLoader:
@@ -65,6 +62,7 @@
                 indarray = np.convolve(indarray, filter_, mode='valid')
 
             garray[interval, 0] = indarray.reshape(-1, 1)
+
 
 class Bioseq(Dataset):
     """Bioseq class.
