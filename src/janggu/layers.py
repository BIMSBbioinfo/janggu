--- conflicted
+++ resolved
@@ -1,20 +1,17 @@
-<<<<<<< HEAD
+
 """Janggu specific network layers.
 
 This module contains custom keras layers defined for
 janggu.
 """
-=======
+
 from copy import copy
->>>>>>> a6390568
 import numpy
 import tensorflow as tf  # pylint: disable=import-error
 from keras import backend as K
 from keras.engine.topology import Layer
 from keras.layers import Conv2D
 from keras.initializers import Constant
-from keras.engine import InputSpec
-from keras import activations
 
 from janggu.utils import complement_permmatrix
 
@@ -178,8 +175,9 @@
       rcconv = conv.get_revcomp()
       reverse = rcconv(input)
     """
-
-    def __init__(self, filters,
+    kernel = None
+
+    def __init__(self, filters,  # pylint: disable=too-many-locals
                  kernel_size,
                  strides=(1, 1),
                  padding='valid',
