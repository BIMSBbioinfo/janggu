--- conflicted
+++ resolved
@@ -34,13 +34,11 @@
     tensorflow
     cython
     pyBigWig
-<<<<<<< HEAD
     htseq
     pysam
     urllib3
-=======
     matplotlib
->>>>>>> 584b9189
+    sklearn
 commands =
     {posargs:py.test --cov --cov-report=term-missing -vv tests}
 
