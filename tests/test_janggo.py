--- conflicted
+++ resolved
@@ -1,10 +1,7 @@
-<<<<<<< HEAD
 import json
-=======
 import matplotlib
 matplotlib.use('AGG')
 
->>>>>>> 584b9189
 import os
 
 import numpy as np
